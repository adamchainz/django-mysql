--- conflicted
+++ resolved
@@ -240,23 +240,17 @@
     def test_use_index_inner_query(self):
         title_idx = index_name(Book, "title")
         with CaptureLastQuery() as cap:
-<<<<<<< HEAD
-            list(Author.objects.annotate(has_books=Exists(
-                Book.objects.filter(
-                    author_id=OuterRef('id'), title__gt=""
-                ).use_index(title_idx)
-            )).filter(has_books=True))
-=======
             list(
                 Author.objects.annotate(
                     has_books=Exists(
-                        Book.objects.filter(author_id=OuterRef("id"), title__gt="")
+                        Book.objects.filter(
+                            author_id=OuterRef("id"), title__gt=""
+                        )
+                        .use_index(title_idx, table_name="testapp_book")
                     )
                 )
                 .filter(has_books=True)
-                .use_index(title_idx, table_name="testapp_book")
-            )
->>>>>>> bb61a578
+            )
         assert ("USE INDEX (`" + title_idx + "`)") in cap.query
         used = used_indexes(cap.query)
         assert len(used) == 0 or title_idx in used
@@ -278,11 +272,17 @@
     def test_force_index_inner_query(self):
         title_idx = index_name(Book, "title")
         with CaptureLastQuery() as cap:
-            list(Author.objects.annotate(has_books=Exists(
-                Book.objects.filter(
-                    author_id=OuterRef('id'), title__gt=""
-                ).force_index(title_idx)
-            )).filter(has_books=True))
+            list(
+                Author.objects.annotate(
+                    has_books=Exists(
+                        Book.objects.filter(
+                            author_id=OuterRef("id"), title__gt=""
+                        )
+                        .force_index(title_idx, table_name="testapp_book")
+                    )
+                )
+                .filter(has_books=True)
+            )
         assert ("FORCE INDEX (`" + title_idx + "`)") in cap.query
         used = used_indexes(cap.query)
         assert title_idx in used
